import * as yjs from 'yjs'

import NDK, {
  NDKPrivateKeySigner
} from '@nostr-dev-kit/ndk'
import NDK, {
  NDKPrivateKeySigner
} from '@nostr-dev-kit/ndk'
import {
  NostrProvider,
  createNostrCRDTRoom
} from './y-ndk.mjs'

import {
  NOSTR_RELAY,
  PRIVATE_NOSTR_ROOM_KEY,
  YJS_UPDATE_EVENT_KIND,
  magicTestKeys
} from './magic.mjs'

export const defaultNostrRoomPayload = () => ({
  'nostr-event-kind': YJS_UPDATE_EVENT_KIND.toString(),
  'nostr-relay': NOSTR_RELAY.toString(),
  'private-nostr-room-key': PRIVATE_NOSTR_ROOM_KEY.toString()
})

export const demoCreateNostrRoom = async (params) => {
  const {
    relay,
    privateNostrRoomKey
  } = params
  const ndkOpts = {}
  const skSigner = new NDKPrivateKeySigner(privateNostrRoomKey)
  ndkOpts.signer = skSigner
  ndkOpts.explicitRelayUrls = [relay]
  ndkOpts.activeUser = skSigner.user()
  const roomNdk = new NDK(ndkOpts)
  await roomNdk.connect()
  const ydoc = new yjs.Doc()
  const initialLocalStateRoom = yjs.encodeStateAsUpdate(ydoc)
  // const recipients = participants ? participants.map(recipient => recipient?.publicKey) : undefined
  // const encryptToSubscribers = passthrough => passthrough
  // const decryptForAlice = input => box.multibox_open(input, alice.secretKey)
<<<<<<< HEAD
=======

>>>>>>> b6f509c7
  const nostrCRDTCreateEventId = await createNostrCRDTRoom(
    roomNdk,
    'testWebApp',
    initialLocalStateRoom,
    YJS_UPDATE_EVENT_KIND
  )
  return Promise.resolve(nostrCRDTCreateEventId)
}
<<<<<<< HEAD

=======
>>>>>>> b6f509c7
export const demoRoundTripClearText = async (params) => {
  const {
    relay,
    roomId,
    simpleMessage
  } = params
  const aliceOpts = {}
  const aliceYdoc = new yjs.Doc()
  const alicePrivateKey = 'd334d0ddf781a958b410f6f079c0cccde0f6d76badcb043bf522ec2bc77c961b'
  const aliceSigner = new NDKPrivateKeySigner(alicePrivateKey)
  const alicePubkey = (await aliceSigner.user()).pubkey
  aliceOpts.signer = aliceSigner
  aliceOpts.activeUser = aliceSigner.user()
  aliceOpts.explicitRelayUrls = [relay]
  const aliceNdk = new NDK(aliceOpts)
  await aliceNdk.connect()
  const nostrProviderAlice = new NostrProvider(
    aliceYdoc,
    roomId,
    aliceNdk,
    alicePubkey,
    YJS_UPDATE_EVENT_KIND
  )
  nostrProviderAlice.initialize()

  const bobPrivateKey = '8bcdee1f90629b662c6347cb580665a884f89bfa23e38bb352b9d1a23301c0ca'
  const bobSigner = new NDKPrivateKeySigner(bobPrivateKey)
  const bobPubkey = (await bobSigner.user()).pubkey
  const bobOpts = {}
  bobOpts.signer = bobSigner
  bobOpts.activeUser = bobSigner.user()
  bobOpts.explicitRelayUrls = [relay]
  const bobNdk = new NDK(bobOpts)
  await bobNdk.connect()
  const bobYdoc = new yjs.Doc()
  const nostrProviderBob = new NostrProvider(
    bobYdoc,
    roomId,
    bobNdk,
    bobPubkey,
    YJS_UPDATE_EVENT_KIND
  )
  nostrProviderBob.initialize()
  aliceYdoc.getMap('test').set('contents', new yjs.Text(simpleMessage))
  await new Promise((resolve) => setTimeout(resolve, 500))
  const bobReceive = bobYdoc.getMap('test').get('contents')?.toJSON()
  return bobReceive
}

export const demoMulticast = async (params) => {
  const {
    relay,
    roomId,
    simpleMessage,
    senderPrivateNostrKey,
    encrypt,
    decrypt
  } = params
  const senderSigner = new NDKPrivateKeySigner(senderPrivateNostrKey)
  const senderPubkey = (await senderSigner.user()).pubkey
  const senderYdoc = new yjs.Doc()
  const senderOpts = {}
  senderOpts.signer = senderSigner
  senderOpts.activeUser = senderSigner.user()
  senderOpts.explicitRelayUrls = [relay]
  const senderNdk = new NDK(senderOpts)
  await senderNdk.connect()
  const nostrProviderPlayer1 = new NostrProvider(
    senderYdoc,
    roomId,
    senderNdk,
    senderPubkey,
    YJS_UPDATE_EVENT_KIND,
    encrypt
  )
  nostrProviderPlayer1.initialize()

  const player2PrivateNostrKey = magicTestKeys[1].nostrPrivate
  const player2Signer = new NDKPrivateKeySigner(player2PrivateNostrKey)
  const player2Pubkey = (await player2Signer.user()).pubkey
  const player2Ydoc = new yjs.Doc()
  const player2Opts = {}
  player2Opts.signer = player2Signer
  player2Opts.activeUser = player2Signer.user()
  player2Opts.explicitRelayUrls = [relay]
  const player2Ndk = new NDK(player2Opts)
  await player2Ndk.connect()
  const nostrProviderPlayer2 = new NostrProvider(
    player2Ydoc,
    roomId,
    player2Ndk,
    player2Pubkey,
    YJS_UPDATE_EVENT_KIND,
    encrypt,
    decrypt
  )
  nostrProviderPlayer2.initialize()

  senderYdoc.getMap('test').set('contents', new yjs.Text(simpleMessage))
  await new Promise((resolve) => setTimeout(() => resolve(), 1000))
  const player2Received = player2Ydoc.getMap('test').get('contents')?.toJSON()
  return player2Received
}<|MERGE_RESOLUTION|>--- conflicted
+++ resolved
@@ -41,22 +41,7 @@
   // const recipients = participants ? participants.map(recipient => recipient?.publicKey) : undefined
   // const encryptToSubscribers = passthrough => passthrough
   // const decryptForAlice = input => box.multibox_open(input, alice.secretKey)
-<<<<<<< HEAD
-=======
-
->>>>>>> b6f509c7
-  const nostrCRDTCreateEventId = await createNostrCRDTRoom(
-    roomNdk,
-    'testWebApp',
-    initialLocalStateRoom,
-    YJS_UPDATE_EVENT_KIND
-  )
-  return Promise.resolve(nostrCRDTCreateEventId)
-}
-<<<<<<< HEAD
-
-=======
->>>>>>> b6f509c7
+  
 export const demoRoundTripClearText = async (params) => {
   const {
     relay,
