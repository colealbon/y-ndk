--- conflicted
+++ resolved
@@ -3,7 +3,6 @@
 
 export default [
   {
-<<<<<<< HEAD
     external: ['yjs', 'crypto', 'fs', 'path'], // [ 'sha256', '@noble/hashes'],
     input: 'src/y-ndk.mjs',
     output: [{
@@ -32,7 +31,6 @@
       name: 'yndk',
       sourcemap: true
     }],
-=======
     external: ["yjs", "crypto", "fs", "path"], // [ 'sha256', '@noble/hashes'],
     input: "src/y-ndk.mjs",
     output: [
@@ -62,26 +60,15 @@
         sourcemap: true,
       },
     ],
->>>>>>> b6f509c7
     plugins: [
       commonjs(),
       esbuildResolve({
         browser: true,
         alias: {
-<<<<<<< HEAD
           yjs: 'yjs',
           crypto: 'crypto-js'
         }
       })
     ]
   }
-]
-=======
-          yjs: "yjs",
-          crypto: "crypto-js",
-        },
-      }),
-    ],
-  },
-];
->>>>>>> b6f509c7
+]